--- conflicted
+++ resolved
@@ -23,6 +23,7 @@
 
 global log
 
+STOCK_FILES_DIR = '.\\FilteredCSVs'
 SOURCE_DIR = '.\\Source'
 SNP_SYMBOLS_FILE_PATH = ".\\snp500.txt"
 DAILY_TRADE_OPTIONS = 5
@@ -31,7 +32,7 @@
 DAYS_TO_PROCESS = 10000
 MINIMUM_BID = 0.5
 EXPECTED_STOCK_CHANGE_RATIO = [0, 0.01, 0.02, 0.03, 0.04, 0.05, 0.06, 0.07, 0.08, 0.09, 0.1]
-BID_RATIO = [1, 0.5]
+BID_RATIO = [0.5]#[1, 0.5]
 MAX_TRADE_BATCH = 1
 MAX_SYMBOLS_TO_CHECK = 300
 ASSUME_SPLIT_RATIO = 0.55
@@ -42,7 +43,7 @@
     input_files = []
     total_profit = dict()
 
-    # collect files form sorce folder by the given start_date/end_date
+    # collect files form source folder by the given start_date/end_date
     if not is_compressed:
         input_files = get_csv_files_in_folder(source_dir, start_date, end_date)
     else:
@@ -56,13 +57,10 @@
     day_index = 0
     open_positions = dict()
     daily_status = dict()
-<<<<<<< HEAD
-
-    # initialize all simulation parameters data structures
-=======
     missing_options = dict()
     split_symbols = dict()
->>>>>>> 76d6206b
+
+    # initialize all simulation parameters data structures
     for curr_stock_ratio in EXPECTED_STOCK_CHANGE_RATIO:
         open_positions[curr_stock_ratio] = dict()
         total_profit[curr_stock_ratio] = dict()
@@ -101,7 +99,7 @@
                                                                           snp_symbols, open_positions,
                                                                           EXPECTED_STOCK_CHANGE_RATIO, BID_RATIO,
                                                                           MAX_TRADE_BATCH, missing_options,
-                                                                          split_symbols)
+                                                                          split_symbols, open_positions)
         day_key = datetime.datetime(year=year, month=month, day=day)
         day_key_str = f'{day:02}/{month:02}/{year}'
         all_trades[f'{day:02}/{month:02}/{year}'] = curr_trade
@@ -190,9 +188,10 @@
     print("Total profit", json.dumps(total_profit, default=json_date_encoder))
 
 
-def myconverter(o):
+def json_date_encoder(o):
     if isinstance(o, datetime.datetime):
         return o.__str__()
+    return o
 
 
 def calc_positions_cost(positions):
@@ -302,7 +301,7 @@
 
 
 def process_options_file(options_data, year, month, day, snp_symbols, current_options, ratio_params, bid_ratios,
-                         trade_batches):
+                         trade_batches, missing_options, split_symbols, open_positions):
     log.info(f'Handling options for {day}/{month}/{year}')
     zip_date = datetime.datetime(year=year, month=month, day=day)
     zip_key = f'{day:02}/{month:02}/{year}'
@@ -368,13 +367,31 @@
             #       For pricing take bid
             max_trades_per_ratio = MAX_TRADE_BATCH * DAILY_TRADE_OPTIONS
             at_least_one_ratio_left_to_trade = False
+            batch_index = int(daily_trades_num[curr_stock_ratio] / DAILY_TRADE_OPTIONS)
             for curr_stock_ratio in ratio_params:
-                if daily_trades_num[curr_stock_ratio] < max_trades_per_ratio:
+                symbol_already_used = False
+                if curr_stock_ratio in open_positions and BID_RATIO[0] in open_positions[curr_stock_ratio] and \
+                    batch_index in open_positions[curr_stock_ratio][BID_RATIO[0]]:
+                    curr_positions = open_positions[curr_stock_ratio][BID_RATIO[0]][batch_index]
+                    if daily_trades_num[curr_stock_ratio] < max_trades_per_ratio:
+                        for expiration_index in range(7):
+                            curr_expiration = zip_date + datetime.timedelta(days=expiration_index + 1)
+                            if curr_expiration in curr_positions:
+                                expiration_positions = curr_positions[curr_expiration]
+                                for position in expiration_positions:
+                                    if position['underlying_symbol'] == trade_symbol:
+                                        symbol_already_used = True
+                                        log.info(f'{curr_stock_ratio} Not trading in {trade_symbol} on {zip_date} because it already exists on {position}')
+                                        break
+                                if symbol_already_used:
+                                    break
+
+                if not symbol_already_used:
                     at_least_one_ratio_left_to_trade = True
                     ratio_calls = calls[calls.Strike + 0.5 * calls.Bid + 0.5 * calls.Ask >
                                         calls.UnderlyingPrice * (1 + curr_stock_ratio)].copy()
                     ratio_puts = puts[puts.Strike - 0.5 * puts.Bid - 0.5 * puts.Ask <
-                                      puts.UnderlyingPrice * (1 - curr_stock_ratio)].copy()
+                                    puts.UnderlyingPrice * (1 - curr_stock_ratio)].copy()
                     ratio_calls.sort_values(by='Strike', inplace=True, ascending=True)
                     ratio_puts.sort_values(by='Strike', inplace=True, ascending=False)
                     if ratio_calls.shape[0] > 0 and ratio_puts.shape[0] > 0:
@@ -398,7 +415,7 @@
                          f'{daily_trades_num[curr_stock_ratio]} symbols {len(trade_options_per_ratio[curr_stock_ratio])}')
                 for curr_trade in trade_options_per_ratio[curr_stock_ratio]:
                     trade_index += 1
-                    trade_batch_index = int(trade_index / DAILY_TRADE_OPTIONS)
+                    trade_batch_index = int(trade_index / (DAILY_TRADE_OPTIONS *2))
                     if trade_batch_index + 1 < batches_in_ratio:
                         batch_symbols = DAILY_TRADE_OPTIONS
                     else:
@@ -409,7 +426,7 @@
                     log.info(f'{day}/{month}/{year} {trade_index} trading in ratio={curr_stock_ratio} in '
                              f'{batch_symbols} symbols in batch {trade_batch_index + 1}, '
                              f'{symbol_trade_in_ratio} USD per symbol')
-                    if trade_batch_index > MAX_TRADE_BATCH:
+                    if trade_batch_index >= MAX_TRADE_BATCH:
                         break
                     ratio_trade_indexes[curr_stock_ratio] += 1
                     calls = curr_trade['calls']
@@ -440,6 +457,7 @@
                             log.info(f'{curr_stock_ratio},{curr_bid_ratio},{trade_batch_index}: Writing '
                                      f'{trade_size} * {curr_option_trade_symbol["symbol"]} for '
                                      f'{curr_option_trade_symbol["price"]}')
+                            #log.info(f'{curr_stock_ratio} {curr_bid_ratio} {trade_batch_index} {trade_index} {today_income}')
                             today_income[curr_stock_ratio][curr_bid_ratio][trade_batch_index] += \
                                 curr_option_trade_symbol['price'] * trade_size
                             if curr_option_trade_symbol['expiration'] not in \
@@ -461,6 +479,7 @@
                 if zip_date in current_options[curr_stock_ratio][curr_bid_ratio][batch_index]:
                     missing_symbols = []
                     for curr_traded_symbol in current_options[curr_stock_ratio][curr_bid_ratio][batch_index][zip_date]:
+                        underlying_price = None
                         pay_per_option = 0
                         symbol_data = options_data[options_data.OptionSymbol ==
                                                    curr_traded_symbol['symbol']]
@@ -468,24 +487,37 @@
                         if symbol_data.shape[0] == 0:
                             log.info(f'{zip_date},{curr_stock_ratio}{curr_bid_ratio}'
                                   f' Missing symbol: {curr_traded_symbol["symbol"]}')
-                            # missing_symbols.append(curr_traded_symbol['symbol']) # TODO Append missing symbol
-                            pay_per_option = curr_traded_symbol['price']
+                            pay_per_option = curr_traded_symbol['price'] # Keeping the original price payed for the option so
+                                                                         # it can be used if the underlying price is unavailable
                             store_missing(missing_options, curr_stock_ratio, curr_bid_ratio, batch_index, zip_key,
                                           curr_traded_symbol)
                             symbol_data = options_data[options_data.UnderlyingSymbol ==
                                                        curr_traded_symbol['underlying_symbol']]
+                            if symbol_data.shape[0] == 0:
+                                stocks_filename = f'stockquotes_{year}{month:02}{day:02}.csv'
+                                log.info(f'Missing price in options file, checking in {stocks_filename} for {curr_traded_symbol["underlying_symbol"]}')
+                                stocks = pd.read_csv(os.path.join(STOCK_FILES_DIR, stocks_filename))
+                                curr_quote = stocks[stocks.symbol == curr_traded_symbol['underlying_symbol']]
+                                if curr_quote.shape[0] != 0:
+                                    underlying_price = curr_quote['close'].iloc[0]
+                                else:
+                                    price_available = False
+                                    log.info(f'Missing price in stocks file {stocks_filename} for {curr_traded_symbol["underlying_symbol"]}')
+
                             if symbol_data.shape[0] == 0 or symbol_data['UnderlyingPrice'].iloc[0] / \
                                     curr_traded_symbol['underlying_price'] < ASSUME_SPLIT_RATIO:
                             #if symbol_data.shape[0] == 0: # TODO: avoid splits
                                 price_available = False
-                                print(f'{zip_date},{curr_stock_ratio}{curr_bid_ratio}'
-                                      f' Assuming split on symbol: {curr_traded_symbol["underlying_symbol"]}')
+                                log.info(f'{zip_date},{curr_stock_ratio}{curr_bid_ratio}'
+                                         f' Assuming split on symbol: {curr_traded_symbol["underlying_symbol"]}')
                                 store_missing(split_symbols, curr_stock_ratio, curr_bid_ratio, batch_index, zip_key,
                                               curr_traded_symbol)
+                                #missing_symbols.append(curr_traded_symbol['symbol'])
                                 underlying_price = 'UNKOWN'
                         if price_available:
                             pay_per_option = 0
-                            underlying_price = symbol_data['UnderlyingPrice'].iloc[0]
+                            if not underlying_price:
+                                underlying_price = symbol_data['UnderlyingPrice'].iloc[0]
                             strike_price = curr_traded_symbol['strike']
                             if curr_traded_symbol['type'] == 'call' and underlying_price > strike_price:
                                 pay_per_option = underlying_price - strike_price
@@ -529,7 +561,9 @@
 
 
 def plot_results(daily_results, ratio_params, bid_ratios, max_batch, start_time, results_dir):
-    dates = sorted(daily_results.keys())
+    dates = sorted(daily_results.keys(), key=str_to_date)
+    for curr_date in range(len(dates)):
+        dates[curr_date] =  datetime.datetime.strptime(dates[curr_date], "%d/%m/%Y")
     status_by_bid = dict()
     for curr_bid in bid_ratios:
         status_by_bid[curr_bid] = dict()
@@ -539,7 +573,7 @@
             for batch_index in range(max_batch):
                 plot_y = []
                 for curr_date in dates:
-                    plot_y.append(daily_results[curr_date][curr_stock_ratio][curr_bid][batch_index])
+                    plot_y.append(daily_results[f'{curr_date.day:02}/{curr_date.month:02}/{curr_date.year}'][curr_stock_ratio][curr_bid][batch_index])
                 status_by_bid[curr_bid][curr_stock_ratio][batch_index] = plot_y
     chart_index = 0
     for curr_bid in status_by_bid:
@@ -569,6 +603,11 @@
                 log.info(f'Saved {figure_path}')
 
 
+def str_to_date(curr_date):
+    trade_date = datetime.datetime.strptime(curr_date, "%d/%m/%Y")
+    return trade_date
+
+
 def store_missing(missing_dict, stock_ratio, bid_ratio, batch_index, zip_key, traded_symbol):
     if stock_ratio not in missing_dict:
         missing_dict[stock_ratio] = dict()
