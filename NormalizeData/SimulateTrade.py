"""
for s&p 500 weekly options on every day:
    close all positions from previous day in ask price
    sort by IV
    trade 5 options of stocks with the most volatile options:
        consider only in market options (according to bid + strike > price * P), sort by IV
        filter out options that expire today, sort by closest strike
        sell best call and best put in bid price
"""
import pandas as pd
import zipfile
import re
import os
import math
import time
import datetime
import json
import matplotlib.pylab as plt
import logging
from datetime import date
from utils import parse_date
import sys

global log

SOURCE_DIR = '.\\Source'
SNP_SYMBOLS_FILE_PATH = ".\\snp500.txt"
DAILY_TRADE_OPTIONS = 5
PRICE_FACTOR = 1
TRADE_PER_SYMBOL = 5000
DAYS_TO_PROCESS = 10000
MINIMUM_BID = 0.5
EXPECTED_STOCK_CHANGE_RATIO = [0, 0.01, 0.02, 0.03, 0.04, 0.05, 0.06, 0.07, 0.08, 0.09, 0.1]
BID_RATIO = [1, 0.5]
MAX_TRADE_BATCH = 1
MAX_SYMBOLS_TO_CHECK = 300
ASSUME_SPLIT_RATIO = 0.55


def process_source_dir(source_dir, snp_symbols, is_compressed, results_dir, start_date, end_date):
    start_time = datetime.datetime.now()
    input_files = []
    total_profit = dict()
    if not is_compressed:
        input_files = get_csv_files_in_folder(source_dir, start_date, end_date)
    else:
        zip_files = get_zip_files_in_folder(source_dir, start_date, end_date)
        for curr_file in zip_files:
            file_path = os.path.join(source_dir, curr_file)
            #files_by_zip[file_path] = get_files_from_zip_by_date(file_path)
            files_in_curr_zip = get_files_from_zip_by_date(file_path)
            for curr_zipped_file in files_in_curr_zip:
                input_files.append({'zip': curr_file, 'data': files_in_curr_zip[curr_zipped_file]})

    day_index = 0
    open_positions = dict()
    daily_status = dict()
    missing_options = dict()
    split_symbols = dict()
    for curr_stock_ratio in EXPECTED_STOCK_CHANGE_RATIO:
        open_positions[curr_stock_ratio] = dict()
        total_profit[curr_stock_ratio] = dict()
        for curr_bid_ratio in BID_RATIO:
            open_positions[curr_stock_ratio][curr_bid_ratio] = dict()
            total_profit[curr_stock_ratio][curr_bid_ratio] = dict()
            for batch_index in range(MAX_TRADE_BATCH):
                total_profit[curr_stock_ratio][curr_bid_ratio][batch_index] = 0
                open_positions[curr_stock_ratio][curr_bid_ratio][batch_index] = dict()
    prev_zip = ''
    zip_file_obj = None
    all_trades = {}
    for input_file in input_files:
        day_index += 1
        options_start = time.time()
        if day_index > DAYS_TO_PROCESS:
<<<<<<< HEAD
            break
=======
             break
>>>>>>> 57d7c9d7
        if not is_compressed:
            log.info(f'Processing {input_file}')
            _, year, month, day = parse_filename(input_file)
            options_data = pd.read_csv(os.path.join(source_dir, input_file))
        else:
            if input_file['zip'] != prev_zip:
                prev_zip = input_file['zip']
                zip_file_obj = zipfile.ZipFile(os.path.join(source_dir, prev_zip))
            date_info = input_file['data']
            options_file = date_info['options']
            options_data = pd.read_csv(zip_file_obj.open(options_file))
            day = date_info['day']
            month = date_info['month']
            year = date_info['year']
        (today_income, today_expenses, curr_trade) = process_options_file(options_data, year, month, day,
                                                                          snp_symbols, open_positions,
                                                                          EXPECTED_STOCK_CHANGE_RATIO, BID_RATIO,
                                                                          MAX_TRADE_BATCH, missing_options,
                                                                          split_symbols)
        day_key = datetime.datetime(year=year, month=month, day=day)
        day_key_str = f'{day:02}/{month:02}/{year}'
        all_trades[f'{day:02}/{month:02}/{year}'] = curr_trade
        daily_status[day_key_str] = dict()
        for curr_stock_ratio in EXPECTED_STOCK_CHANGE_RATIO:
            daily_status[day_key_str][curr_stock_ratio] = dict()
            for curr_bid_ratio in BID_RATIO:
                for batch_index in range(MAX_TRADE_BATCH):
                    for expiration_date in curr_trade[curr_stock_ratio][curr_bid_ratio][batch_index]:
                        if expiration_date not in open_positions[curr_stock_ratio][curr_bid_ratio][batch_index]:
                            open_positions[curr_stock_ratio][curr_bid_ratio][batch_index][expiration_date] = \
                                curr_trade[curr_stock_ratio][curr_bid_ratio][batch_index][expiration_date].copy()
                        else:
                            open_positions[curr_stock_ratio][curr_bid_ratio][batch_index][expiration_date] += \
                                curr_trade[curr_stock_ratio][curr_bid_ratio][batch_index][expiration_date]
                    income = today_income[curr_stock_ratio][curr_bid_ratio][batch_index]
                    expenses = today_expenses[curr_stock_ratio][curr_bid_ratio][batch_index]
                    total_profit[curr_stock_ratio][curr_bid_ratio][batch_index] += \
                        (income - expenses)

                    # Going over all of the batches including all open positions that may have existed from before
                    daily_status[day_key_str][curr_stock_ratio][curr_bid_ratio] = dict()
                    for batch_index in range(MAX_TRADE_BATCH):
                        # Calculating again because maybe there are more batches because of the open positions
                        income = today_income[curr_stock_ratio][curr_bid_ratio][batch_index]
                        expenses = today_expenses[curr_stock_ratio][curr_bid_ratio][batch_index]
                        open_positions_cost = 0
                        if batch_index in open_positions[curr_stock_ratio][curr_bid_ratio]:
                            open_positions_cost = calc_positions_cost(
                                open_positions[curr_stock_ratio][curr_bid_ratio][batch_index])
                        profit = 0
                        if batch_index in total_profit[curr_stock_ratio][curr_bid_ratio]:
                            profit = total_profit[curr_stock_ratio][curr_bid_ratio][batch_index]
                        current_status = profit - open_positions_cost
                        log.info(f'{curr_stock_ratio},{curr_bid_ratio},{batch_index}: profit for {day}/{month}/{year}'
                              f' is {income - expenses}, '
                              f'total profit after {day_index} '
                              f'days is {current_status}')
                        daily_status[day_key_str][curr_stock_ratio][curr_bid_ratio][batch_index] = current_status
        log.info(f'Processing options for {day}/{month}/{year} took {time.time() - options_start} seconds')

    # Reduce remaining open positions
    for curr_stock_ratio in EXPECTED_STOCK_CHANGE_RATIO:
        for curr_bid_ratio in BID_RATIO:
            for batch_index in total_profit[curr_stock_ratio][curr_bid_ratio]:
                total_profit[curr_stock_ratio][curr_bid_ratio][batch_index] -= \
                    calc_positions_cost(open_positions[curr_stock_ratio][curr_bid_ratio][batch_index])
                log.info(f'{curr_stock_ratio},{curr_bid_ratio},{batch_index} Total profit: '
                      f'{total_profit[curr_stock_ratio][curr_bid_ratio][batch_index]}')

    #log.info("Daily statuses", json.dumps(daily_status, default=json_date_encoder))
    log.info("Daily statuses %s", daily_status)
    plot_results(daily_status, EXPECTED_STOCK_CHANGE_RATIO, BID_RATIO, MAX_TRADE_BATCH, start_time, results_dir)
    all_trades_separate_dates = dict()
    for curr_stock_ratio in EXPECTED_STOCK_CHANGE_RATIO:
        all_trades_separate_dates[curr_stock_ratio] = dict()
        for curr_bid_ratio in BID_RATIO:
            all_trades_separate_dates[curr_stock_ratio][curr_bid_ratio] = dict()
    for curr_date in all_trades:
        for curr_stock_ratio in all_trades[curr_date]:
            for curr_bid_ratio in all_trades[curr_date][curr_stock_ratio]:
                all_trades_separate_dates[curr_stock_ratio][curr_bid_ratio][curr_date] = []
                for batch_index in all_trades[curr_date][curr_stock_ratio][curr_bid_ratio]:
                    if batch_index == 0:
                        for curr_trade_date in list(
                                all_trades[curr_date][curr_stock_ratio][curr_bid_ratio][batch_index].keys()):
                            new_key = f'{curr_trade_date.day:02}/{curr_trade_date.month:02}/{curr_trade_date.year}'
                            all_trades[curr_date][curr_stock_ratio][curr_bid_ratio][batch_index][new_key] = \
                                all_trades[curr_date][curr_stock_ratio][curr_bid_ratio][batch_index][curr_trade_date]
                            del all_trades[curr_date][curr_stock_ratio][curr_bid_ratio][batch_index][curr_trade_date]
                            for curr_option in all_trades[curr_date][curr_stock_ratio][curr_bid_ratio][batch_index][new_key]:
                                expiration = curr_option['expiration']
                                curr_option['expiration'] = f'{expiration.day:02}/{expiration.month:02}/{expiration.year}'
                                all_trades_separate_dates[curr_stock_ratio][
                                    curr_bid_ratio][curr_date].append(curr_option)

<<<<<<< HEAD
    with open(f'{os.path.join(results_dir, "MissingOptions.json")}', 'w') as outfile:
        json.dump(missing_options, outfile, default=json_date_encoder)
    with open(f'{os.path.join(results_dir, "SplitSymbols.json")}', 'w') as outfile:
        json.dump(split_symbols, outfile, default=json_date_encoder)
    with open(f'{os.path.join(results_dir, "Trades.json")}', 'w') as outfile:
        json.dump(all_trades_separate_dates, outfile)
    with open(f'{os.path.join(results_dir, "TotalProfit.json")}', 'w') as outfile:
        json.dump(total_profit, outfile)
    print("Total profit", json.dumps(total_profit, default=json_date_encoder))
=======
    with open(f'{os.path.join(results_dir, "DailyStatus.json")}', 'w') as outfile:
        json.dump(daily_status, outfile, default=myconverter)
    with open(f'{os.path.join(results_dir, "Trades.json")}', 'w') as outfile:
        json.dump(all_trades_separate_dates, outfile, default=myconverter)
    with open(f'{os.path.join(results_dir, "TotalProfit.json")}', 'w') as outfile:
        json.dump(total_profit, outfile, default=myconverter)
>>>>>>> 57d7c9d7


def myconverter(o):
    if isinstance(o, datetime.datetime):
        return o.__str__()


def calc_positions_cost(positions):
    total_cost = 0
    for curr_date in positions:
        for curr_position in positions[curr_date]:
            total_cost += curr_position['price'] * curr_position['size']

    return  total_cost


def get_snp_symbols(snp_500_filename):
    # snp_500_filename = "./snp500.txt"
    snp_set = set()
    with open(snp_500_filename) as snp_file:
        for symbol in snp_file:
            snp_set.add(symbol.strip())
    return snp_set


def get_zip_files(zip_path):
    result = []
    log.info(zip_path)
    with zipfile.ZipFile(zip_path, "r") as f:
        for name in f.namelist():
            result.append(name)
    return result


def get_zip_files_in_folder(folder_path, start_date, end_date):
    result = []
    for filename in os.listdir(folder_path):
        if '.zip' in filename:
            m = re.search('(.+)_(.+)\.zip', filename)
            year = int(m.group(1))
            month = time.strptime(m.group(2), '%B').tm_mon
            file_date = date(year, month, 1)
            if start_date is not None and end_date is not None:
                if file_date >= start_date and file_date <= end_date:
                    result.append(filename)
            else:
                result.append(filename)
    result = sorted(result, key=filename_to_sort_number)
    return result


def get_csv_files_in_folder(folder_path, start_date, end_date):
    result = []
    for filename in os.listdir(folder_path):
        if '.csv' in filename and 'option' in filename:
            m = re.search('(.+)_(.+)\.csv', filename)
            date_part = m.group(2)
            year = int(date_part[0:4])
            month = int(date_part[4:6])
            day = int(date_part[6:8])
            file_date = date(year, month, day)
            if file_date >= start_date and file_date <= end_date:
                result.append(filename)
    result = sorted(result)
    return result


def filename_to_sort_number(filename):
    m = re.search('(.+)_(.+)\.zip', filename)
    year = int(m.group(1))
    month = time.strptime(m.group(2), '%B').tm_mon
    return year * 100 + month


def get_files_from_zip_by_date(zip_path):
    files_in_date = {}
    csv_files_from_zip = get_zip_files(zip_path)
    for curr_csv in csv_files_from_zip:
        file_type, year, month, day = parse_filename(curr_csv)
        date_key = f'{year}_{month}_{day}'
        if file_type in ['stockquotes', 'options']:
            if date_key not in files_in_date:
                files_in_date[date_key] = {'year': year, 'month': month, 'day': day}
            files_in_date[date_key][file_type] = curr_csv
    return files_in_date


def parse_filename(filename):
    m = re.search('(.+)_(\d\d\d\d)(\d\d)(\d\d)\.+', filename)
    file_type = m.group(1)
    year = int(m.group(2))
    month = int(m.group(3))
    day = int(m.group(4))
    return file_type, year, month, day


def get_options_by_iv(options_data):
    options_data['OptionPriceDifference'] = options_data.apply(lambda row: abs(row['UnderlyingPrice'] -
                                                                               row['Strike']), axis=1)
    symbol_grouped_options = options_data.groupby('UnderlyingSymbol')

    # Filter options with strike closest to stock price
    min_option_difference_index = \
        symbol_grouped_options['OptionPriceDifference'].transform(min) >= options_data['OptionPriceDifference']
    closest_to_strike_options = options_data[min_option_difference_index].copy()

    # Calculate IV as average between call and put of closest to strike for each expiration
    average_iv_expiration_grouped_closest_to_strike_options = closest_to_strike_options.groupby(
        ['UnderlyingSymbol', 'Expiration'])['IV'].mean()
    average_iv_expiration_grouped_closest_to_strike_options.sort_values(inplace=True, ascending=False)
    return average_iv_expiration_grouped_closest_to_strike_options


def process_options_file(options_data, year, month, day, snp_symbols, current_options, ratio_params, bid_ratios,
                         trade_batches):
    log.info(f'Handling options for {day}/{month}/{year}')
    zip_date = datetime.datetime(year=year, month=month, day=day)
    zip_key = f'{day:02}/{month:02}/{year}'
    snp_options = filter_snp_symbols(options_data, snp_symbols)  # options_data[options_data.UnderlyingSymbol.isin(snp_symbols)].copy()
    try:
        snp_options['Expiration'] = pd.to_datetime(snp_options['Expiration'], format='%m/%d/%Y')
    except Exception as e:
        snp_options['Expiration'] = pd.to_datetime(snp_options['Expiration'], format='%Y/%m/%d')

    # Only options that expire a week from today
    snp_options = filter_tradable_options(snp_options, zip_date, 1, 8, 4)
    average_iv_expiration_grouped_closest_to_strike_options = get_options_by_iv(snp_options)

    trade_index = 0
    all_today_trade = dict()
    today_income = dict()
    daily_trades_num = dict()
    trade_options_per_ratio = dict()
    ratio_trade_indexes = dict()
    for curr_stock_ratio in ratio_params:
        today_income[curr_stock_ratio] = dict()
        all_today_trade[curr_stock_ratio] = dict()
        daily_trades_num[curr_stock_ratio] = 0
        trade_options_per_ratio[curr_stock_ratio] = []
        ratio_trade_indexes[curr_stock_ratio] = 0
        for curr_bid_ratio in bid_ratios:
            today_income[curr_stock_ratio][curr_bid_ratio] = dict()
            all_today_trade[curr_stock_ratio][curr_bid_ratio] = dict()
            for batch_index in range(trade_batches):
                today_income[curr_stock_ratio][curr_bid_ratio][batch_index] = 0
                all_today_trade[curr_stock_ratio][curr_bid_ratio][batch_index] = dict()
    symbol_index = 0
    for (trade_group, curr_iv) in average_iv_expiration_grouped_closest_to_strike_options.iteritems():
        symbol_index += 1
        if symbol_index > MAX_SYMBOLS_TO_CHECK:
            break
        min_trade_in_ratio = min(daily_trades_num.values())
        min_batches = int(min_trade_in_ratio / DAILY_TRADE_OPTIONS)
        if min_batches >= MAX_TRADE_BATCH:
            break
        trade_symbol = trade_group[0]
        symbol_option_chain = snp_options[snp_options.UnderlyingSymbol == trade_symbol]

        # Filtering only out of market options that are actually traded and cost more then MINIMUN_BID
        oom_symbol_options = symbol_option_chain[symbol_option_chain.Volume > 0]
        oom_symbol_options = oom_symbol_options[oom_symbol_options.Bid > MINIMUM_BID]
        oom_symbol_options = oom_symbol_options[oom_symbol_options.Expiration > zip_date + datetime.timedelta(days=1)]
        oom_symbol_options = oom_symbol_options[oom_symbol_options.Expiration <= zip_date + datetime.timedelta(days=7)]
        calls = oom_symbol_options[oom_symbol_options.Type == 'call']
        puts = oom_symbol_options[oom_symbol_options.Type == 'put']
        calls = calls[calls.Strike + calls.Bid > calls.UnderlyingPrice]
        puts = puts[puts.Strike - puts.Bid < puts.UnderlyingPrice]
        if calls.shape[0] == 0 or puts.shape[0] == 0:
            #log.info(f'No tradable options for symbol {trade_symbol}')
            pass
        else:
            #       Start from strike. If stock price increases by K then the option breaks even.
            #       Example: stock = 100$, at minimal expiration, call_100=8$, call_105=4$, call_108=3$, call_110=1$
            #                At 10% increase call_100 loses 2$, call_105 loses 1$, call_108,110 earn 1$.
            #                Call 108 will be selected because it's the first that breaks even.
            #       For calls: first option (by strike) where Strike + OptionPrice > StockPrice * (1 + K)
            #       For Puts: first option (by strike) where Strike - OptionPrice < StockPrice * (1 - K)
            #       For pricing take bid
            max_trades_per_ratio = MAX_TRADE_BATCH * DAILY_TRADE_OPTIONS
            at_least_one_ratio_left_to_trade = False
            for curr_stock_ratio in ratio_params:
                if daily_trades_num[curr_stock_ratio] < max_trades_per_ratio:
                    at_least_one_ratio_left_to_trade = True
                    ratio_calls = calls[calls.Strike + 0.5 * calls.Bid + 0.5 * calls.Ask >
                                        calls.UnderlyingPrice * (1 + curr_stock_ratio)].copy()
                    ratio_puts = puts[puts.Strike - 0.5 * puts.Bid - 0.5 * puts.Ask <
                                      puts.UnderlyingPrice * (1 - curr_stock_ratio)].copy()
                    ratio_calls.sort_values(by='Strike', inplace=True, ascending=True)
                    ratio_puts.sort_values(by='Strike', inplace=True, ascending=False)
                    if ratio_calls.shape[0] > 0 and ratio_puts.shape[0] > 0:
                        daily_trades_num[curr_stock_ratio] += 1
                        trade_options_per_ratio[curr_stock_ratio].append({'calls': ratio_calls, 'puts': ratio_puts})
            #if not at_least_one_ratio_left_to_trade:
            #    break

<<<<<<< HEAD
    if min(daily_trades_num.values()) == -1: # TODO change back to 0
        print(f'Not trading on {day}/{month}/{year}, trades per ratio are {daily_trades_num}')
    else:
        for curr_stock_ratio in ratio_params:
            if daily_trades_num[curr_stock_ratio] == 0:
                print(f'{day}/{month}/{year} Not trading in ratio={curr_stock_ratio}')
            else:
                trade_index = -1
                batches_in_ratio = int(daily_trades_num[curr_stock_ratio] / DAILY_TRADE_OPTIONS)
                if daily_trades_num[curr_stock_ratio] % DAILY_TRADE_OPTIONS > 0:
                    batches_in_ratio += 1
                print(f'Trading in {batches_in_ratio} batches for ratio {curr_stock_ratio}, total '
                      f'{daily_trades_num[curr_stock_ratio]} symbols {len(trade_options_per_ratio[curr_stock_ratio])}')
                for curr_trade in trade_options_per_ratio[curr_stock_ratio]:
                    trade_index += 1
                    trade_batch_index = int(trade_index / DAILY_TRADE_OPTIONS)
                    if trade_batch_index + 1 < batches_in_ratio:
                        batch_symbols = DAILY_TRADE_OPTIONS
                    else:
                        batch_symbols = daily_trades_num[curr_stock_ratio] % DAILY_TRADE_OPTIONS
                        if batch_symbols == 0:
                            batch_symbols = DAILY_TRADE_OPTIONS
                    symbol_trade_in_ratio = TRADE_PER_SYMBOL / batch_symbols
                    print(f'{day}/{month}/{year} {trade_index} trading in ratio={curr_stock_ratio} in '
                          f'{batch_symbols} symbols in batch {trade_batch_index + 1}, '
                          f'{symbol_trade_in_ratio} USD per symbol')
                    if trade_batch_index > MAX_TRADE_BATCH:
                        break
                    ratio_trade_indexes[curr_stock_ratio] += 1
                    calls = curr_trade['calls']
                    puts = curr_trade['puts']
                    for curr_bid_ratio in bid_ratios:
                        option_trade_symbols = [{'symbol': calls['OptionSymbol'].iloc[0],
                                                 'price': curr_bid_ratio * calls['Bid'].iloc[0] +
                                                          (1 - curr_bid_ratio) * calls['Ask'].iloc[0],
                                                 'type': 'call',
                                                 'expiration': calls['Expiration'].iloc[0],
                                                 'underlying_symbol': calls['UnderlyingSymbol'].iloc[0],
                                                 'strike': calls['Strike'].iloc[0],
                                                 'write_date': zip_key,
                                                 'underlying_price': calls['UnderlyingPrice'].iloc[0]},
                                                {'symbol': puts['OptionSymbol'].iloc[0],
                                                 'price': curr_bid_ratio * puts['Bid'].iloc[0] + (
                                                         1 - curr_bid_ratio) * puts['Ask'].iloc[0],
                                                 'type': 'put',
                                                 'expiration': puts['Expiration'].iloc[0],
                                                 'underlying_symbol': puts['UnderlyingSymbol'].iloc[0],
                                                 'strike': puts['Strike'].iloc[0],
                                                 'write_date': zip_key,
                                                 'underlying_price': puts['UnderlyingPrice'].iloc[0]}]
                        for curr_option_trade_symbol in option_trade_symbols:
                            trade_size = int(math.floor((symbol_trade_in_ratio / len(option_trade_symbols)) /
                                                        curr_option_trade_symbol['price']))
                            curr_option_trade_symbol['size'] = trade_size
                            print(f'{curr_stock_ratio},{curr_bid_ratio},{trade_batch_index}: Writing '
                                  f'{trade_size} * {curr_option_trade_symbol["symbol"]} for '
                                  f'{curr_option_trade_symbol["price"]}')
                            today_income[curr_stock_ratio][curr_bid_ratio][trade_batch_index] += \
                                curr_option_trade_symbol['price'] * trade_size
                            if curr_option_trade_symbol['expiration'] not in \
                                    all_today_trade[curr_stock_ratio][curr_bid_ratio][trade_batch_index]:
                                all_today_trade[curr_stock_ratio][curr_bid_ratio][trade_batch_index][
                                    curr_option_trade_symbol['expiration']] = []
=======
    for curr_stock_ratio in ratio_params:
        if daily_trades_num[curr_stock_ratio] == 0:
            log.info(f'{day}/{month}/{year} Not trading in ratio={curr_stock_ratio}')
        else:
            trade_index = -1
            batches_in_ratio = int(daily_trades_num[curr_stock_ratio] / DAILY_TRADE_OPTIONS)
            if daily_trades_num[curr_stock_ratio] % DAILY_TRADE_OPTIONS > 0:
                batches_in_ratio += 1
            log.info(f'Trading in {batches_in_ratio} batches for ratio {curr_stock_ratio}, total '
                  f'{daily_trades_num[curr_stock_ratio]} symbols {len(trade_options_per_ratio[curr_stock_ratio])}')
            for curr_trade in trade_options_per_ratio[curr_stock_ratio]:
                trade_index += 1
                trade_batch_index = int(trade_index / DAILY_TRADE_OPTIONS)
                if trade_batch_index + 1 < batches_in_ratio:
                    batch_symbols = DAILY_TRADE_OPTIONS
                else:
                    batch_symbols = daily_trades_num[curr_stock_ratio] % DAILY_TRADE_OPTIONS
                    if batch_symbols == 0:
                        batch_symbols = DAILY_TRADE_OPTIONS
                symbol_trade_in_ratio = TRADE_PER_SYMBOL / batch_symbols
                log.info(f'{day}/{month}/{year} {trade_index} trading in ratio={curr_stock_ratio} in '
                      f'{batch_symbols} symbols in batch {trade_batch_index + 1}, '
                      f'{symbol_trade_in_ratio} USD per symbol')
                if trade_batch_index > MAX_TRADE_BATCH:
                    break
                ratio_trade_indexes[curr_stock_ratio] += 1
                calls = curr_trade['calls']
                puts = curr_trade['puts']
                for curr_bid_ratio in bid_ratios:
                    option_trade_symbols = [{'symbol': calls['OptionSymbol'].iloc[0],
                                             'price': curr_bid_ratio * calls['Bid'].iloc[0] +
                                                      (1 - curr_bid_ratio) * calls['Ask'].iloc[0],
                                             'type': 'call',
                                             'expiration': calls['Expiration'].iloc[0],
                                             'underlying_symbol': calls['UnderlyingSymbol'].iloc[0],
                                             'strike': calls['Strike'].iloc[0]},
                                            {'symbol': puts['OptionSymbol'].iloc[0],
                                             'price': curr_bid_ratio * puts['Bid'].iloc[0] + (
                                                     1 - curr_bid_ratio) * puts['Ask'].iloc[0],
                                             'type': 'put',
                                             'expiration': puts['Expiration'].iloc[0],
                                             'underlying_symbol': puts['UnderlyingSymbol'].iloc[0],
                                             'strike': puts['Strike'].iloc[0]}]
                    for curr_option_trade_symbol in option_trade_symbols:
                        trade_size = int(math.floor((symbol_trade_in_ratio / len(option_trade_symbols)) /
                                                    curr_option_trade_symbol['price']))
                        curr_option_trade_symbol['size'] = trade_size
                        log.info(f'{curr_stock_ratio},{curr_bid_ratio},{trade_batch_index}: Writing '
                              f'{trade_size} * {curr_option_trade_symbol["symbol"]} for '
                              f'{curr_option_trade_symbol["price"]}')
                        today_income[curr_stock_ratio][curr_bid_ratio][trade_batch_index] += \
                            curr_option_trade_symbol['price'] * trade_size
                        if curr_option_trade_symbol['expiration'] not in \
                                all_today_trade[curr_stock_ratio][curr_bid_ratio][trade_batch_index]:
>>>>>>> 57d7c9d7
                            all_today_trade[curr_stock_ratio][curr_bid_ratio][trade_batch_index][
                                curr_option_trade_symbol['expiration']].append(
                                curr_option_trade_symbol)

    # When option expires pay the difference Strike and StockPrice
    today_expenses = dict()
    for curr_stock_ratio in ratio_params:
        today_expenses[curr_stock_ratio] = dict()
        for curr_bid_ratio in bid_ratios:
            today_expenses[curr_stock_ratio][curr_bid_ratio] = dict()
            for batch_index in current_options[curr_stock_ratio][curr_bid_ratio]:
                today_expenses[curr_stock_ratio][curr_bid_ratio][batch_index] = 0
                if zip_date in current_options[curr_stock_ratio][curr_bid_ratio][batch_index]:
                    missing_symbols = []
                    for curr_traded_symbol in current_options[curr_stock_ratio][curr_bid_ratio][batch_index][zip_date]:
                        pay_per_option = 0
                        symbol_data = options_data[options_data.OptionSymbol ==
                                                   curr_traded_symbol['symbol']]
                        price_available = True
                        if symbol_data.shape[0] == 0:
                            log.info(f'{zip_date},{curr_stock_ratio}{curr_bid_ratio}'
                                  f' Missing symbol: {curr_traded_symbol["symbol"]}')
                            # missing_symbols.append(curr_traded_symbol['symbol']) # TODO Append missing symbol
                            pay_per_option = curr_traded_symbol['price']
                            store_missing(missing_options, curr_stock_ratio, curr_bid_ratio, batch_index, zip_key,
                                          curr_traded_symbol)
                            symbol_data = options_data[options_data.UnderlyingSymbol ==
                                                       curr_traded_symbol['underlying_symbol']]
                            if symbol_data.shape[0] == 0 or symbol_data['UnderlyingPrice'].iloc[0] / \
                                    curr_traded_symbol['underlying_price'] < ASSUME_SPLIT_RATIO:
                            #if symbol_data.shape[0] == 0: # TODO: avoid splits
                                price_available = False
                                print(f'{zip_date},{curr_stock_ratio}{curr_bid_ratio}'
                                      f' Assuming split on symbol: {curr_traded_symbol["underlying_symbol"]}')
                                store_missing(split_symbols, curr_stock_ratio, curr_bid_ratio, batch_index, zip_key,
                                              curr_traded_symbol)
                                underlying_price = 'UNKOWN'
                        if price_available:
                            pay_per_option = 0
                            underlying_price = symbol_data['UnderlyingPrice'].iloc[0]
                            strike_price = curr_traded_symbol['strike']
                            if curr_traded_symbol['type'] == 'call' and underlying_price > strike_price:
                                pay_per_option = underlying_price - strike_price
                            elif curr_traded_symbol['type'] == 'put' and underlying_price < strike_price:
                                pay_per_option = strike_price - underlying_price
<<<<<<< HEAD
                        symbol_expenses = pay_per_option * curr_traded_symbol['size']
                        today_expenses[curr_stock_ratio][curr_bid_ratio][batch_index] += symbol_expenses
                        print(f'{curr_stock_ratio},{curr_bid_ratio},{batch_index}: For '
                              f'{curr_traded_symbol["symbol"]} the underlying price is {underlying_price}, paying '
                              f'{pay_per_option} for {curr_traded_symbol["size"]} options, total to pay is '
                              f'{symbol_expenses}')
=======
                            symbol_expenses = pay_per_option * curr_traded_symbol['size']
                            today_expenses[curr_stock_ratio][curr_bid_ratio][batch_index] += symbol_expenses
                            log.info(f'{curr_stock_ratio},{curr_bid_ratio},{batch_index}: For '
                                  f'{curr_traded_symbol["symbol"]} the underlying price is {underlying_price}, paying '
                                  f'{pay_per_option} for {curr_traded_symbol["size"]} options, total to pay is '
                                  f'{symbol_expenses}')
>>>>>>> 57d7c9d7
                    if len(missing_symbols) == 0:
                        del current_options[curr_stock_ratio][curr_bid_ratio][batch_index][zip_date]
                    else:
                        current_options[curr_stock_ratio][curr_bid_ratio][batch_index][zip_date][:] = \
                            [curr_traded_symbol for curr_traded_symbol in
                             current_options[curr_stock_ratio][curr_bid_ratio][batch_index][zip_date] if not
                             curr_traded_symbol['symbol'] in missing_symbols]
                        if len(current_options[curr_stock_ratio][curr_bid_ratio][batch_index][zip_date]) == 0:
                            del current_options[curr_stock_ratio][curr_bid_ratio][batch_index][zip_date]

    log.info(f'Summary for {day}/{month}/{year}:')
    for curr_stock_ratio in ratio_params:
        for curr_bid_ratio in bid_ratios:
            for batch_index in range(trade_batches):
                income = today_income[curr_stock_ratio][curr_bid_ratio][batch_index]
                expenses = today_expenses[curr_stock_ratio][curr_bid_ratio][batch_index]
            log.info(f'{curr_stock_ratio},{curr_bid_ratio},{batch_index}: income: {income},'
                  f' expenses {expenses}, '
                  f'daily total: {income - expenses}')

    return today_income, today_expenses, all_today_trade


def filter_snp_symbols(data, symbols):
    return data[data.UnderlyingSymbol.isin(symbols)].copy()


def filter_equity_snp_symbols(data, symbols):
    return data[data.symbol.isin(symbols)].copy()


def plot_results(daily_results, ratio_params, bid_ratios, max_batch, start_time, results_dir):
    dates = sorted(daily_results.keys())
    status_by_bid = dict()
    for curr_bid in bid_ratios:
        status_by_bid[curr_bid] = dict()
    for curr_stock_ratio in ratio_params:
        for curr_bid in bid_ratios:
            status_by_bid[curr_bid][curr_stock_ratio] = dict()
            for batch_index in range(max_batch):
                plot_y = []
                for curr_date in dates:
                    plot_y.append(daily_results[curr_date][curr_stock_ratio][curr_bid][batch_index])
                status_by_bid[curr_bid][curr_stock_ratio][batch_index] = plot_y
    chart_index = 0
    for curr_bid in status_by_bid:
        for batch_index in range(max_batch):
            chart_index += 2
            ratio_index = 0
            for curr_stock_ratio in ratio_params:
                ratio_index += 1
                if ratio_index % 2 == 1:
                    plt.figure(chart_index)
                else:
                    plt.figure(chart_index - 1)
                plt.plot(dates, status_by_bid[curr_bid][curr_stock_ratio][batch_index],
                         label=f'Stock Ratio={curr_stock_ratio}')
            for curr_chart in [chart_index - 1, chart_index]:
                plt.figure(curr_chart)
                plt.legend(loc='upper left')
                plt.xlabel('Date')
                plt.ylabel('Profit / Loss (USD)')
                plt.title(f'Bid Ratio = {curr_bid}, Batch = {batch_index + 1}')
                if curr_chart % 2 == 0:
                    even = '_even'
                else:
                    even = '_odd'
                figure_path = os.path.join(results_dir, f'Bid_{curr_bid}_Batch_{batch_index + 1}{even}.png')
                plt.savefig(figure_path)
                log.info(f'Saved {figure_path}')


def store_missing(missing_dict, stock_ratio, bid_ratio, batch_index, zip_key, traded_symbol):
    if stock_ratio not in missing_dict:
        missing_dict[stock_ratio] = dict()
    if bid_ratio not in missing_dict[stock_ratio]:
        missing_dict[stock_ratio][bid_ratio] = dict()
    if batch_index not in missing_dict[stock_ratio][bid_ratio]:
        missing_dict[stock_ratio][bid_ratio][batch_index] = dict()
    if zip_key not in missing_dict[stock_ratio][bid_ratio][batch_index]:
        missing_dict[stock_ratio][bid_ratio][batch_index][zip_key] = dict()
    underlying_symbol = traded_symbol['underlying_symbol']
    if underlying_symbol not in missing_dict[stock_ratio][bid_ratio][batch_index][
        zip_key]:
        missing_dict[stock_ratio][bid_ratio][batch_index][zip_key][
            underlying_symbol] = []
        missing_dict[stock_ratio][bid_ratio][batch_index][zip_key][
        underlying_symbol].append(
            traded_symbol)


def filter_tradable_options(data, trade_date, min_days, max_days, maximum_iv):
    data = data[data.Expiration >= trade_date + datetime.timedelta(days=min_days)]
    data = data[data.Expiration <= trade_date + datetime.timedelta(days=max_days)]
    data = data[data.Volume > 0]
    data = data[data.Bid > 0]
    data = data[data.IV < maximum_iv]
    return data

if __name__ == '__main__':
    run_time = datetime.datetime.now()
    time_text = f'{run_time.year}_{run_time.month:02}_{run_time.day:02}_{run_time.hour:02}_{run_time.minute:02}_' \
                f'{run_time.second}'
    results_dir = f'Results_{time_text}'
    os.makedirs(results_dir)
    formatter = logging.Formatter('%(asctime)s %(levelname)s %(filename)s(%(lineno)d) %(funcName)s %(threadName)s'
                                  ' %(thread)d %(message)s')
    logging.basicConfig(format='%(asctime)s %(levelname)s %(filename)s(%(lineno)d) %(funcName)s %(threadName)s'
                               ' %(thread)d %(message)s')
    log = logging.getLogger('SimulateTrade')
    log.setLevel(logging.DEBUG)
    fh = logging.FileHandler(os.path.join(results_dir, f'Simulate_{time_text}.log'))
    fh.setFormatter(formatter)
    fh.setLevel(logging.DEBUG)
    log.addHandler(fh)
    """fh.setLevel(logging.DEBUG)
    ch = logging.StreamHandler()
    ch.setLevel(logging.DEBUG)
    fh.setFormatter(formatter)
    ch.setFormatter(formatter)"""
    #log.addHandler(ch)
    log.info("Starting")
    start_time = time.time()
    snp_500_symbols = get_snp_symbols(SNP_SYMBOLS_FILE_PATH)

    start_date = date(1950, 1, 1) 
    end_date = date.today()
    is_compressed = False

    if len(sys.argv) > 1:
        start_date =  parse_date(sys.argv[1])
        log.info(f'Set simulation start date to: {start_date}')
    if len(sys.argv) > 2:
        end_date = parse_date(sys.argv[2])
        log.info(f'Set simulation end date to: {end_date}')
    if len(sys.argv) > 3:
        is_compressed = bool(sys.argv[3].lower())

    src_dir = ".\\FilteredCSVs_ziped" if is_compressed else ".\\FilteredCSVs"

    process_source_dir(src_dir, snp_500_symbols, is_compressed, results_dir, start_date, end_date)

    end_time = time.time()
    log.info("Processing took %s seconds", str(end_time - start_time))<|MERGE_RESOLUTION|>--- conflicted
+++ resolved
@@ -73,11 +73,7 @@
         day_index += 1
         options_start = time.time()
         if day_index > DAYS_TO_PROCESS:
-<<<<<<< HEAD
             break
-=======
-             break
->>>>>>> 57d7c9d7
         if not is_compressed:
             log.info(f'Processing {input_file}')
             _, year, month, day = parse_filename(input_file)
@@ -173,7 +169,6 @@
                                 all_trades_separate_dates[curr_stock_ratio][
                                     curr_bid_ratio][curr_date].append(curr_option)
 
-<<<<<<< HEAD
     with open(f'{os.path.join(results_dir, "MissingOptions.json")}', 'w') as outfile:
         json.dump(missing_options, outfile, default=json_date_encoder)
     with open(f'{os.path.join(results_dir, "SplitSymbols.json")}', 'w') as outfile:
@@ -183,14 +178,6 @@
     with open(f'{os.path.join(results_dir, "TotalProfit.json")}', 'w') as outfile:
         json.dump(total_profit, outfile)
     print("Total profit", json.dumps(total_profit, default=json_date_encoder))
-=======
-    with open(f'{os.path.join(results_dir, "DailyStatus.json")}', 'w') as outfile:
-        json.dump(daily_status, outfile, default=myconverter)
-    with open(f'{os.path.join(results_dir, "Trades.json")}', 'w') as outfile:
-        json.dump(all_trades_separate_dates, outfile, default=myconverter)
-    with open(f'{os.path.join(results_dir, "TotalProfit.json")}', 'w') as outfile:
-        json.dump(total_profit, outfile, default=myconverter)
->>>>>>> 57d7c9d7
 
 
 def myconverter(o):
@@ -386,20 +373,19 @@
             #if not at_least_one_ratio_left_to_trade:
             #    break
 
-<<<<<<< HEAD
     if min(daily_trades_num.values()) == -1: # TODO change back to 0
-        print(f'Not trading on {day}/{month}/{year}, trades per ratio are {daily_trades_num}')
+        log.info(f'Not trading on {day}/{month}/{year}, trades per ratio are {daily_trades_num}')
     else:
         for curr_stock_ratio in ratio_params:
             if daily_trades_num[curr_stock_ratio] == 0:
-                print(f'{day}/{month}/{year} Not trading in ratio={curr_stock_ratio}')
+                log.info(f'{day}/{month}/{year} Not trading in ratio={curr_stock_ratio}')
             else:
                 trade_index = -1
                 batches_in_ratio = int(daily_trades_num[curr_stock_ratio] / DAILY_TRADE_OPTIONS)
                 if daily_trades_num[curr_stock_ratio] % DAILY_TRADE_OPTIONS > 0:
                     batches_in_ratio += 1
-                print(f'Trading in {batches_in_ratio} batches for ratio {curr_stock_ratio}, total '
-                      f'{daily_trades_num[curr_stock_ratio]} symbols {len(trade_options_per_ratio[curr_stock_ratio])}')
+                log.info(f'Trading in {batches_in_ratio} batches for ratio {curr_stock_ratio}, total '
+                         f'{daily_trades_num[curr_stock_ratio]} symbols {len(trade_options_per_ratio[curr_stock_ratio])}')
                 for curr_trade in trade_options_per_ratio[curr_stock_ratio]:
                     trade_index += 1
                     trade_batch_index = int(trade_index / DAILY_TRADE_OPTIONS)
@@ -410,9 +396,9 @@
                         if batch_symbols == 0:
                             batch_symbols = DAILY_TRADE_OPTIONS
                     symbol_trade_in_ratio = TRADE_PER_SYMBOL / batch_symbols
-                    print(f'{day}/{month}/{year} {trade_index} trading in ratio={curr_stock_ratio} in '
-                          f'{batch_symbols} symbols in batch {trade_batch_index + 1}, '
-                          f'{symbol_trade_in_ratio} USD per symbol')
+                    log.info(f'{day}/{month}/{year} {trade_index} trading in ratio={curr_stock_ratio} in '
+                             f'{batch_symbols} symbols in batch {trade_batch_index + 1}, '
+                             f'{symbol_trade_in_ratio} USD per symbol')
                     if trade_batch_index > MAX_TRADE_BATCH:
                         break
                     ratio_trade_indexes[curr_stock_ratio] += 1
@@ -441,71 +427,15 @@
                             trade_size = int(math.floor((symbol_trade_in_ratio / len(option_trade_symbols)) /
                                                         curr_option_trade_symbol['price']))
                             curr_option_trade_symbol['size'] = trade_size
-                            print(f'{curr_stock_ratio},{curr_bid_ratio},{trade_batch_index}: Writing '
-                                  f'{trade_size} * {curr_option_trade_symbol["symbol"]} for '
-                                  f'{curr_option_trade_symbol["price"]}')
+                            log.info(f'{curr_stock_ratio},{curr_bid_ratio},{trade_batch_index}: Writing '
+                                     f'{trade_size} * {curr_option_trade_symbol["symbol"]} for '
+                                     f'{curr_option_trade_symbol["price"]}')
                             today_income[curr_stock_ratio][curr_bid_ratio][trade_batch_index] += \
                                 curr_option_trade_symbol['price'] * trade_size
                             if curr_option_trade_symbol['expiration'] not in \
                                     all_today_trade[curr_stock_ratio][curr_bid_ratio][trade_batch_index]:
                                 all_today_trade[curr_stock_ratio][curr_bid_ratio][trade_batch_index][
                                     curr_option_trade_symbol['expiration']] = []
-=======
-    for curr_stock_ratio in ratio_params:
-        if daily_trades_num[curr_stock_ratio] == 0:
-            log.info(f'{day}/{month}/{year} Not trading in ratio={curr_stock_ratio}')
-        else:
-            trade_index = -1
-            batches_in_ratio = int(daily_trades_num[curr_stock_ratio] / DAILY_TRADE_OPTIONS)
-            if daily_trades_num[curr_stock_ratio] % DAILY_TRADE_OPTIONS > 0:
-                batches_in_ratio += 1
-            log.info(f'Trading in {batches_in_ratio} batches for ratio {curr_stock_ratio}, total '
-                  f'{daily_trades_num[curr_stock_ratio]} symbols {len(trade_options_per_ratio[curr_stock_ratio])}')
-            for curr_trade in trade_options_per_ratio[curr_stock_ratio]:
-                trade_index += 1
-                trade_batch_index = int(trade_index / DAILY_TRADE_OPTIONS)
-                if trade_batch_index + 1 < batches_in_ratio:
-                    batch_symbols = DAILY_TRADE_OPTIONS
-                else:
-                    batch_symbols = daily_trades_num[curr_stock_ratio] % DAILY_TRADE_OPTIONS
-                    if batch_symbols == 0:
-                        batch_symbols = DAILY_TRADE_OPTIONS
-                symbol_trade_in_ratio = TRADE_PER_SYMBOL / batch_symbols
-                log.info(f'{day}/{month}/{year} {trade_index} trading in ratio={curr_stock_ratio} in '
-                      f'{batch_symbols} symbols in batch {trade_batch_index + 1}, '
-                      f'{symbol_trade_in_ratio} USD per symbol')
-                if trade_batch_index > MAX_TRADE_BATCH:
-                    break
-                ratio_trade_indexes[curr_stock_ratio] += 1
-                calls = curr_trade['calls']
-                puts = curr_trade['puts']
-                for curr_bid_ratio in bid_ratios:
-                    option_trade_symbols = [{'symbol': calls['OptionSymbol'].iloc[0],
-                                             'price': curr_bid_ratio * calls['Bid'].iloc[0] +
-                                                      (1 - curr_bid_ratio) * calls['Ask'].iloc[0],
-                                             'type': 'call',
-                                             'expiration': calls['Expiration'].iloc[0],
-                                             'underlying_symbol': calls['UnderlyingSymbol'].iloc[0],
-                                             'strike': calls['Strike'].iloc[0]},
-                                            {'symbol': puts['OptionSymbol'].iloc[0],
-                                             'price': curr_bid_ratio * puts['Bid'].iloc[0] + (
-                                                     1 - curr_bid_ratio) * puts['Ask'].iloc[0],
-                                             'type': 'put',
-                                             'expiration': puts['Expiration'].iloc[0],
-                                             'underlying_symbol': puts['UnderlyingSymbol'].iloc[0],
-                                             'strike': puts['Strike'].iloc[0]}]
-                    for curr_option_trade_symbol in option_trade_symbols:
-                        trade_size = int(math.floor((symbol_trade_in_ratio / len(option_trade_symbols)) /
-                                                    curr_option_trade_symbol['price']))
-                        curr_option_trade_symbol['size'] = trade_size
-                        log.info(f'{curr_stock_ratio},{curr_bid_ratio},{trade_batch_index}: Writing '
-                              f'{trade_size} * {curr_option_trade_symbol["symbol"]} for '
-                              f'{curr_option_trade_symbol["price"]}')
-                        today_income[curr_stock_ratio][curr_bid_ratio][trade_batch_index] += \
-                            curr_option_trade_symbol['price'] * trade_size
-                        if curr_option_trade_symbol['expiration'] not in \
-                                all_today_trade[curr_stock_ratio][curr_bid_ratio][trade_batch_index]:
->>>>>>> 57d7c9d7
                             all_today_trade[curr_stock_ratio][curr_bid_ratio][trade_batch_index][
                                 curr_option_trade_symbol['expiration']].append(
                                 curr_option_trade_symbol)
@@ -551,21 +481,12 @@
                                 pay_per_option = underlying_price - strike_price
                             elif curr_traded_symbol['type'] == 'put' and underlying_price < strike_price:
                                 pay_per_option = strike_price - underlying_price
-<<<<<<< HEAD
                         symbol_expenses = pay_per_option * curr_traded_symbol['size']
                         today_expenses[curr_stock_ratio][curr_bid_ratio][batch_index] += symbol_expenses
-                        print(f'{curr_stock_ratio},{curr_bid_ratio},{batch_index}: For '
-                              f'{curr_traded_symbol["symbol"]} the underlying price is {underlying_price}, paying '
-                              f'{pay_per_option} for {curr_traded_symbol["size"]} options, total to pay is '
-                              f'{symbol_expenses}')
-=======
-                            symbol_expenses = pay_per_option * curr_traded_symbol['size']
-                            today_expenses[curr_stock_ratio][curr_bid_ratio][batch_index] += symbol_expenses
-                            log.info(f'{curr_stock_ratio},{curr_bid_ratio},{batch_index}: For '
-                                  f'{curr_traded_symbol["symbol"]} the underlying price is {underlying_price}, paying '
-                                  f'{pay_per_option} for {curr_traded_symbol["size"]} options, total to pay is '
-                                  f'{symbol_expenses}')
->>>>>>> 57d7c9d7
+                        log.info(f'{curr_stock_ratio},{curr_bid_ratio},{batch_index}: For '
+                                 f'{curr_traded_symbol["symbol"]} the underlying price is {underlying_price}, paying '
+                                 f'{pay_per_option} for {curr_traded_symbol["size"]} options, total to pay is '
+                                 f'{symbol_expenses}')
                     if len(missing_symbols) == 0:
                         del current_options[curr_stock_ratio][curr_bid_ratio][batch_index][zip_date]
                     else:
